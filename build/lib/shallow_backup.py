--- conflicted
+++ resolved
@@ -235,12 +235,8 @@
 
 	# npm
 	print(Fore.BLUE + "Backing up npm package list..." + Style.RESET_ALL)
-<<<<<<< HEAD
 	sp.run("npm ls --global --parseable=true --depth=0 > {}/npm_temp_list.txt".format(backup_path),
 	       shell=True, stdout=sp.PIPE)
-=======
-	sp.run("npm ls --parseable=true > {}/npm_temp_list.txt".format(backup_path), shell=True, stdout=sp.PIPE)
->>>>>>> f2996583
 	# Parse npm output
 	with open("{0}/npm_temp_list.txt".format(backup_path), mode="r+") as f:
 		# Skip first line of file
